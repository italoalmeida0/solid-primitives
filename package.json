--- conflicted
+++ resolved
@@ -10,7 +10,6 @@
   "license": "MIT",
   "scripts": {
     "format": "prettier -w {site,packages,scripts,template}/**/*.{js,ts,json,css,tsx,jsx,md,html} --ignore-path .gitignore",
-<<<<<<< HEAD
     "lint:packages": "eslint --ignore-path .gitignore --max-warnings 0 packages/*/src/**",
     "lint:tests": "eslint --ignore-path .gitignore packages/*/test/** --quiet --rule \"no-only-tests/no-only-tests: error\"",
     "lint": "concurrently pnpm:lint:*",
@@ -20,14 +19,6 @@
     "test:client": "cross-env CI=true vitest -c ./configs/vitest.config.ts",
     "test:ssr": "pnpm run test:client --mode ssr",
     "test": "pnpm run test:client && pnpm run test:ssr",
-=======
-    "lint": "eslint --max-warnings 0 packages/*/src/** && eslint packages/*/test/** --quiet --rule \"no-only-tests/no-only-tests: error\"",
-    "build": "cross-env CI=true turbo run build --filter='./packages/*'",
-    "build:package": "cross-env CI=true turbo run build --filter='./packages/*'",
-    "build:site": "turbo run build --filter=site",
-    "test": "cross-env CI=true vitest -c ./configs/vitest.config.ts",
-    "test:ssr": "pnpm run test --mode ssr",
->>>>>>> 086da4f3
     "pages": "turbo run page && jiti ./scripts/collectPages.ts",
     "new-package": "jiti ./scripts/new-package.ts",
     "update-readme": "jiti ./scripts/update-readme.ts",
@@ -35,12 +26,8 @@
     "update-deps": "pnpm up -Lri",
     "changeset": "changeset",
     "version": "changeset version && pnpm i --no-frozen-lockfile && git add .",
-<<<<<<< HEAD
-    "release": "pnpm build:packages && changeset publish"
-=======
-    "deploy-netlify": "pnpm build:package && pnpm update-site && pnpm build:site",
-    "release": "pnpm build && changeset publish"
->>>>>>> 086da4f3
+    "release": "pnpm build:packages && changeset publish",
+    "deploy-netlify": "pnpm build:packages && pnpm update-site && pnpm build:site"
   },
   "devDependencies": {
     "@changesets/cli": "^2.26.0",
