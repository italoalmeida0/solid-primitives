--- conflicted
+++ resolved
@@ -10,7 +10,6 @@
   "license": "MIT",
   "scripts": {
     "format": "prettier -w {site,packages,scripts,template}/**/*.{js,ts,json,css,tsx,jsx,md,html} --ignore-path .gitignore",
-<<<<<<< HEAD
     "lint:packages": "eslint --ignore-path .gitignore --max-warnings 0 packages/*/src/**",
     "lint:tests": "eslint --ignore-path .gitignore packages/*/test/** --quiet --rule \"no-only-tests/no-only-tests: error\"",
     "lint": "concurrently pnpm:lint:*",
@@ -18,13 +17,6 @@
     "build:site": "pnpm -dir site run build",
     "build": "pnpm run build:packages && pnpm run build:site",
     "test:client": "cross-env CI=true vitest -c ./configs/vitest.config.ts",
-=======
-    "lint": "eslint --max-warnings 0 packages/*/src/** && eslint packages/*/test/** --quiet --rule \"no-only-tests/no-only-tests: error\"",
-    "build": "cross-env CI=true turbo run build --filter='./packages/*'",
-    "build:package": "cross-env CI=true turbo run build --filter='./packages/*'",
-    "build:site": "turbo run build --filter=site",
-    "test": "cross-env CI=true vitest -c ./configs/vitest.config.ts",
->>>>>>> 0b49a245
     "test:ssr": "pnpm run test --mode ssr",
     "test": "concurrently pnpm:test:*",
     "pages": "turbo run page && jiti ./scripts/collectPages.ts",
@@ -34,7 +26,7 @@
     "update-deps": "pnpm up -Lri",
     "changeset": "changeset",
     "version": "changeset version && pnpm i --no-frozen-lockfile && git add .",
-    "deploy-netlify": "pnpm build:package && pnpm update-site && pnpm build:site",
+    "deploy-netlify": "pnpm build:packages && pnpm update-site && pnpm build:site",
     "release": "pnpm build && changeset publish"
   },
   "devDependencies": {
