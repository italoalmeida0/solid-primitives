--- conflicted
+++ resolved
@@ -27,17 +27,6 @@
   "main": "./dist/index.cjs",
   "module": "./dist/index.js",
   "types": "./dist/index.d.ts",
-<<<<<<< HEAD
-  "exports": {
-    "node": {
-      "import": "./dist/index.js",
-      "require": "./dist/index.cjs"
-    },
-    "import": "./dist/index.js",
-    "require": "./dist/index.cjs"
-  },
-=======
->>>>>>> ebb7dbf2
   "scripts": {
     "build": "tsup",
     "test": "uvu -r solid-register"
