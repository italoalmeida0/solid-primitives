--- conflicted
+++ resolved
@@ -83,12 +83,8 @@
     "test:ssr": "pnpm run test --mode ssr"
   },
   "dependencies": {
-<<<<<<< HEAD
     "@solid-primitives/intersection-observer": "workspace:^2.0.3",
-    "@solid-primitives/utils": "^4.0.1"
-=======
     "@solid-primitives/utils": "^5.0.0"
->>>>>>> d8f9b4c0
   },
   "peerDependencies": {
     "solid-js": "^1.6.0"
