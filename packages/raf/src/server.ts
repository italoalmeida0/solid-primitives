import { noop } from "@solid-primitives/utils";
import * as API from ".";

<<<<<<< HEAD
const createRAF = (
  _callback: (timeStamp: number) => void,
  _targetFps: FPS = Infinity
): [running: () => boolean, start: () => void, stop: () => void] => {
  return [
    () => false,
    () => {
      /*noop*/
    },
    () => {
      /*noop*/
    }
  ];
=======
const createRAF: typeof API.default = () => {
  return [() => false, noop, noop];
>>>>>>> 516acb69
};

export default createRAF;<|MERGE_RESOLUTION|>--- conflicted
+++ resolved
@@ -1,24 +1,8 @@
 import { noop } from "@solid-primitives/utils";
 import * as API from ".";
 
-<<<<<<< HEAD
-const createRAF = (
-  _callback: (timeStamp: number) => void,
-  _targetFps: FPS = Infinity
-): [running: () => boolean, start: () => void, stop: () => void] => {
-  return [
-    () => false,
-    () => {
-      /*noop*/
-    },
-    () => {
-      /*noop*/
-    }
-  ];
-=======
 const createRAF: typeof API.default = () => {
   return [() => false, noop, noop];
->>>>>>> 516acb69
 };
 
 export default createRAF;