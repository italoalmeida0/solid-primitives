--- conflicted
+++ resolved
@@ -45,11 +45,7 @@
     "typescript": "^4.0.2"
   },
   "peerDependencies": {
-<<<<<<< HEAD
     "solid-js": "^1.3.1"
-=======
-    "solid-js": "1.3.0"
->>>>>>> 839925fa
   },
   "jest": {
     "setupFiles": [
