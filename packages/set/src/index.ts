import { Accessor, batch } from "solid-js";
import { TriggerCache } from "@solid-primitives/trigger";

const $KEYS = Symbol("track-keys");

/**
 * A reactive version of a Javascript built-in `Set` class.
 * @see https://github.com/solidjs-community/solid-primitives/tree/main/packages/set#ReactiveSet
 * @example
 * const set = new ReactiveSet([1,2,3]);
 * [...set] // reactive on any change
 * set.has(2) // reactive on change to the result
 * // apply changes
 * set.add(4)
 * set.delete(2)
 * set.clear()
 */
export class ReactiveSet<T> extends Set<T> {
  #triggers = new TriggerCache<T | typeof $KEYS>();

  constructor(values?: Iterable<T> | null) {
    super();
    if (values) for (const v of values) super.add(v);
  }

  [Symbol.iterator](): IterableIterator<T> {
    return this.values();
  }

  get size(): number {
    this.#triggers.track($KEYS);
    return super.size;
  }

  has(value: T): boolean {
    this.#triggers.track(value);
    return super.has(value);
  }

<<<<<<< HEAD
  keys(): IterableIterator<T> {
    return this.values();
  }

  *values(): IterableIterator<T> {
    this.#triggers.track($KEYS);

    for (const value of super.values()) {
      yield value;
    }
  }

  *entries(): IterableIterator<[T, T]> {
=======
  *keys(): SetIterator<T> {
    for (const key of super.keys()) {
      this.#triggers.track(key);
      yield key;
    }
    this.#triggers.track($KEYS);
  }
  values(): SetIterator<T> {
    return this.keys();
  }
  *entries(): SetIterator<[T, T]> {
    for (const key of super.keys()) {
      this.#triggers.track(key);
      yield [key, key];
    }
>>>>>>> 8d7529bf
    this.#triggers.track($KEYS);

<<<<<<< HEAD
    for (const entry of super.entries()) {
      yield entry;
    }
=======
  [Symbol.iterator](): SetIterator<T> {
    return this.values();
>>>>>>> 8d7529bf
  }

  forEach(callbackfn: (value1: T, value2: T, set: Set<T>) => void, thisArg?: any): void {
    this.#triggers.track($KEYS);
    super.forEach(callbackfn, thisArg);
  }

  add(value: T): this {
    if (!super.has(value)) {
      super.add(value);
      batch(() => {
        this.#triggers.dirty(value);
        this.#triggers.dirty($KEYS);
      });
    }

    return this;
  }

  delete(value: T): boolean {
    const result = super.delete(value);

    if (result) {
      batch(() => {
        this.#triggers.dirty(value);
        this.#triggers.dirty($KEYS);
      });
    }

    return result;
  }

  clear(): void {
    if (super.size) {
      super.clear();

      batch(() => {
        this.#triggers.dirtyAll();
      });
    }
  }
}

/**
 * A reactive version of a Javascript built-in `WeakSet` class.
 * @see https://github.com/solidjs-community/solid-primitives/tree/main/packages/set#ReactiveWeakSet
 * @example
 * const set = new ReactiveWeakSet([1,2,3]);
 * set.has(2) // reactive on change to the result
 * // apply changes
 * set.add(4)
 * set.delete(2)
 */
export class ReactiveWeakSet<T extends object> extends WeakSet<T> {
  #triggers = new TriggerCache<T>(WeakMap);

  constructor(values?: Iterable<T> | null) {
    super();
    if (values) for (const v of values) super.add(v);
  }

  has(value: T): boolean {
    this.#triggers.track(value);
    return super.has(value);
  }

  add(value: T): this {
    if (!super.has(value)) {
      super.add(value);
      this.#triggers.dirty(value);
    }
    return this;
  }

  delete(value: T): boolean {
    const result = super.delete(value);

    result && this.#triggers.dirty(value);

    return result;
  }
}

/** @deprecated */
export type SignalSet<T> = Accessor<T[]> & ReactiveSet<T>;

/** @deprecated */
export function createSet<T>(initial?: T[]): SignalSet<T> {
  const set = new ReactiveSet(initial);
  return new Proxy(() => [...set], {
    get: (_, b) => set[b as keyof ReactiveSet<T>],
  }) as SignalSet<T>;
}

/** @deprecated */
export function createWeakSet<T extends object>(initial?: T[]): ReactiveWeakSet<T> {
  return new ReactiveWeakSet(initial);
}<|MERGE_RESOLUTION|>--- conflicted
+++ resolved
@@ -23,7 +23,7 @@
     if (values) for (const v of values) super.add(v);
   }
 
-  [Symbol.iterator](): IterableIterator<T> {
+  [Symbol.iterator](): SetIterator<T> {
     return this.values();
   }
 
@@ -37,12 +37,11 @@
     return super.has(value);
   }
 
-<<<<<<< HEAD
-  keys(): IterableIterator<T> {
+  keys(): SetIterator<T> {
     return this.values();
   }
 
-  *values(): IterableIterator<T> {
+  *values(): SetIterator<T> {
     this.#triggers.track($KEYS);
 
     for (const value of super.values()) {
@@ -50,34 +49,12 @@
     }
   }
 
-  *entries(): IterableIterator<[T, T]> {
-=======
-  *keys(): SetIterator<T> {
-    for (const key of super.keys()) {
-      this.#triggers.track(key);
-      yield key;
-    }
-    this.#triggers.track($KEYS);
-  }
-  values(): SetIterator<T> {
-    return this.keys();
-  }
   *entries(): SetIterator<[T, T]> {
-    for (const key of super.keys()) {
-      this.#triggers.track(key);
-      yield [key, key];
-    }
->>>>>>> 8d7529bf
     this.#triggers.track($KEYS);
 
-<<<<<<< HEAD
     for (const entry of super.entries()) {
       yield entry;
     }
-=======
-  [Symbol.iterator](): SetIterator<T> {
-    return this.values();
->>>>>>> 8d7529bf
   }
 
   forEach(callbackfn: (value1: T, value2: T, set: Set<T>) => void, thisArg?: any): void {
