--- conflicted
+++ resolved
@@ -30,15 +30,8 @@
 declare module "solid-js" {
   namespace JSX {
     interface Directives {
-<<<<<<< HEAD
-      createEventListener: (
-        ref: HTMLElement,
-        props: Accessor<EventListenerProps<{}>>
-      ) => [add: (target: EventTarget) => void, remove: (target: EventTarget) => void];
-=======
       createEventListener: (ref: HTMLElement, props: Accessor<EventListenerProps<HTMLElement, {}>>) =>
         [add: (target: EventTarget) => void, remove: (target: EventTarget) => void];
->>>>>>> 0f9b3dc6
     }
   }
 }
@@ -73,50 +66,25 @@
  * createEventListener<{ myCustomEvent: Event }>(window, 'myCustomEvent', () => console.log("yup!"));
  * ```
  */
-<<<<<<< HEAD
-export function createEventListener<E extends Record<string, Event> = {}>(
-  ref: EventTarget | EventTarget[],
-  props: Accessor<EventListenerProps<E>>
-): readonly [add: (el: EventTarget) => void, remove: (el: EventTarget) => void];
-export function createEventListener<E extends Record<string, Event> = {}>(
-  target: EventTarget | EventTarget[],
-  eventName: keyof E & string,
-  handler: EventListenerOrEventListenerObject | null,
-  options?: EventListenerOptions
-): readonly [add: (el: EventTarget) => void, remove: (el: EventTarget) => void];
-export function createEventListener<E extends Record<string, Event> = {}>(
-  target: EventTarget | EventTarget[],
-  nameOrProps: (keyof E & string) | Accessor<EventListenerProps<E>>,
-  handler?: EventListenerOrEventListenerObject | null,
-  options?: EventListenerOptions
-): readonly [add: (el: EventTarget) => void, remove: (el: EventTarget) => void] {
-  const targets = Array.isArray(target) ? target : [target];
-  const props: Accessor<EventListenerProps<E>> =
-    typeof nameOrProps === "function"
-      ? nameOrProps
-      : () => [nameOrProps ?? "", handler ?? null, options];
-=======
 export const createEventListener: CreateEventListenerFn = (target, ...propsArray) => {
   const targets: EventTarget[] = Array.isArray(target) ? target : [target];
   type EventProps = [name: string, handler: EventListenerOrEventListenerObject | null, options?: EventListenerOptions];
   const props: Accessor<EventProps> =
     typeof propsArray[0] === 'function' ? propsArray[0] : ((props) => () => props)(propsArray.slice(1) as EventProps);
->>>>>>> 0f9b3dc6
   const add = (target: EventTarget) => {
     targets.includes(target) || targets.push(target);
     target.addEventListener.apply(target, props());
-  };
+  }
   const remove = (target: EventTarget) => {
     targets.forEach((t, index) => t === target && targets.splice(index, 1));
     target.removeEventListener.apply(target, props());
-  };
+  }
   // we need to directly add the event, otherwise we cannot dispatch it before the next effect runs
   targets.forEach(add);
   createEffect((previousProps) => {
     const currentProps = props();
     if (previousProps !== currentProps) {
-      previousProps &&
-        targets.forEach(target => target.removeEventListener.apply(target, previousProps));
+      previousProps && targets.forEach((target) => target.removeEventListener.apply(target, previousProps));
       targets.forEach(add);
     }
     return currentProps;
@@ -125,18 +93,18 @@
     targets.forEach(remove);
   });
   return [add, remove];
-}
+};
 
 export default createEventListener;
 
-/* TypeCheck */
+// /* TypeCheck */
 // wrong event names:
-createEventListener<{}, Document>(document, () => ['fullscreenchenge', () => console.log('test')]);
-createEventListener<{}, Window>(window, 'fullscreenchange', () => console.log('test'));
+// createEventListener<{}, Document>(document, () => ['fullscreenchenge', () => console.log('test')]);
+// createEventListener<{}, Window>(window, 'fullscreenchange', () => console.log('test'));
 // valid events:
-createEventListener<{}, Document>(document, () => ['fullscreenchange', () => console.log('test')]);
-createEventListener<{}, Document>(document, () => ['abort', () => console.log('test')]);
-createEventListener<{}, Window>(window, 'abort', () => console.log('test'));
-createEventListener<{test: Event}, Window>(window, 'scroll', () => console.log('test'))
-createEventListener<{test: Event}, EventTarget>(new EventTarget(), 'test', () => console.log('test'));
-/**/+// createEventListener<{}, Document>(document, () => ['fullscreenchange', () => console.log('test')]);
+// createEventListener<{}, Document>(document, () => ['abort', () => console.log('test')]);
+// createEventListener<{}, Window>(window, 'abort', () => console.log('test'));
+// createEventListener<{test: Event}, Window>(window, 'scroll', () => console.log('test'))
+// createEventListener<{test: Event}, EventTarget>(new EventTarget(), 'test', () => console.log('test'));
+// /**/