--- conflicted
+++ resolved
@@ -55,16 +55,10 @@
     "@solid-primitives/raf": "workspace:^2.1.9"
   },
   "dependencies": {
-<<<<<<< HEAD
-    "@solid-primitives/event-listener": "^2.2.9",
-    "@solid-primitives/rootless": "^1.3.1",
-    "@solid-primitives/static-store": "workspace:^0.0.1",
-    "@solid-primitives/utils": "^5.5.1"
-=======
     "@solid-primitives/event-listener": "workspace:^2.2.9",
     "@solid-primitives/rootless": "workspace:^1.3.1",
+    "@solid-primitives/static-store": "workspace:^0.0.1",
     "@solid-primitives/utils": "workspace:^5.5.2"
->>>>>>> eae4d108
   },
   "peerDependencies": {
     "solid-js": "^1.6.12"
