{
  "name": "@solid-primitives/intersection-observer",
  "version": "1.4.0",
  "description": "Primitives to support using the intersection observer API.",
  "author": "David Di Biase <dave.dibiase@gmail.com>",
  "license": "MIT",
  "homepage": "https://github.com/solidjs-community/solid-primitives/tree/main/packages/intersection-observer",
  "repository": {
    "type": "git",
    "url": "git+https://github.com/solidjs-community/solid-primitives.git"
  },
  "files": [
    "dist"
  ],
  "primitive": {
    "name": "intersection-observer",
    "stage": 3,
    "list": [
      "makeIntersectionObserver",
      "createIntersectionObserver",
      "createViewportObserver",
      "createVisibilityObserver"
    ],
    "category": "Display & Media"
  },
  "private": false,
  "sideEffects": false,
  "type": "module",
  "main": "./dist/server.cjs",
  "module": "./dist/index.js",
  "types": "./dist/index.d.ts",
  "exports": {
    "node": {
      "import": "./dist/server.js",
      "require": "./dist/server.cjs"
    },
    "import": "./dist/index.js",
    "require": "./dist/index.cjs"
  },
  "scripts": {
    "start": "vite serve dev --host",
    "dev": "npm run start",
    "build": "tsup",
    "test": "uvu -b -r solid-register"
  },
  "keywords": [
    "intersection",
    "observer",
    "solid",
    "primitives"
  ],
  "devDependencies": {
    "jsdom": "^19.0.0",
<<<<<<< HEAD
    "prettier": "^2.5.1",
=======
    "prettier": "^2.7.1",
>>>>>>> aaf98d41
    "solid-register": "^0.2.5",
    "tslib": "^2.3.1",
    "tsup": "^6.1.2",
    "typescript": "^4.7.4",
    "unocss": "^0.39.1",
    "uvu": "^0.5.3",
    "vite": "^2.9.12",
    "vite-plugin-solid": "^2.2.5"
  },
  "peerDependencies": {
    "solid-js": "^1.4.4"
  },
  "dependencies": {
    "@solid-primitives/utils": "^2.1.1"
  }
}<|MERGE_RESOLUTION|>--- conflicted
+++ resolved
@@ -51,11 +51,7 @@
   ],
   "devDependencies": {
     "jsdom": "^19.0.0",
-<<<<<<< HEAD
-    "prettier": "^2.5.1",
-=======
     "prettier": "^2.7.1",
->>>>>>> aaf98d41
     "solid-register": "^0.2.5",
     "tslib": "^2.3.1",
     "tsup": "^6.1.2",
