--- conflicted
+++ resolved
@@ -731,14 +731,9 @@
       '@tailwindcss/container-queries': ^0.1.0
       '@tailwindcss/typography': ^0.5.8
       '@types/mark.js': ^8.11.8
-<<<<<<< HEAD
-      '@types/node': ^18.11.18
-      autoprefixer: ^10.4.13
       clsx: ^1.2.1
-=======
       '@types/node': ^18.15.0
       autoprefixer: ^10.4.14
->>>>>>> a95b9e0c
       dotenv: ^16.0.3
       fuse.js: ^6.6.2
       mark.js: ^8.11.1
@@ -773,14 +768,9 @@
       '@solid-primitives/scroll': link:../packages/scroll
       '@solid-primitives/tween': link:../packages/tween
       '@solid-primitives/utils': link:../packages/utils
-<<<<<<< HEAD
-      '@solidjs/meta': 0.28.2_solid-js@1.6.11
-      '@solidjs/router': 0.7.0_solid-js@1.6.11
-      clsx: 1.2.1
-=======
       '@solidjs/meta': 0.28.2_solid-js@1.6.12
       '@solidjs/router': 0.8.0_solid-js@1.6.12
->>>>>>> a95b9e0c
+      clsx: 1.2.1
       fuse.js: 6.6.2
       mark.js: 8.11.1
       sass: 1.59.2
