--- conflicted
+++ resolved
@@ -15,39 +15,23 @@
 
   return (
     <main
-<<<<<<< HEAD
-      class={`${pageWidthClass} w-full p-4 pt-[100px] lg:pt-[150px] min-h-[calc(100vh-250px)] mx-auto`}
-    >
-      <Title>Not Found</Title>
-      <HttpStatusCode code={404} />
-      <h1 class="text-xl text-center mb-12">Primitive not Found</h1>
-=======
       class={`${pageWidthClass} mx-auto min-h-[calc(100vh-250px)] w-full p-4 pt-[100px] lg:pt-[150px]`}
     >
       <Title>Not Found</Title>
       <HttpStatusCode code={404} />
       <h1 class="mb-12 text-center text-xl">Primitive not Found</h1>
->>>>>>> 06ab3e0c
       <div class="flex justify-center overflow-x-clip">
         <div class="flex text-[100px] font-bold">
           <span class="relative" style="left: 3px; top: -34px;">
             4
             <span
-<<<<<<< HEAD
-              class="absolute top-[58%] left-0 -scale-y-100 mask-image-[linear-gradient(to_bottom,transparent_95px,#000)] opacity-40 dark:opacity-25 blur-[2px] block select-none pointer-events-none"
-=======
               class="mask-image-[linear-gradient(to_bottom,transparent_95px,#000)] pointer-events-none absolute top-[58%] left-0 block -scale-y-100 select-none opacity-40 blur-[2px] dark:opacity-25"
->>>>>>> 06ab3e0c
               aria-hidden="true"
             >
               4
             </span>
             <svg
-<<<<<<< HEAD
-              class="absolute top-0 left-0 -z-1"
-=======
               class="-z-1 absolute top-0 left-0"
->>>>>>> 06ab3e0c
               viewBox="0 0 88.975 79.46"
               // @ts-ignore
               xml:space="preserve"
@@ -64,21 +48,13 @@
           <span class="relative">
             0
             <span
-<<<<<<< HEAD
-              class="absolute top-[58%] left-0 -scale-y-100 mask-image-[linear-gradient(to_bottom,transparent_100px,#000)] opacity-40 dark:opacity-25 blur-[2px] block select-none pointer-events-none"
-=======
               class="mask-image-[linear-gradient(to_bottom,transparent_100px,#000)] pointer-events-none absolute top-[58%] left-0 block -scale-y-100 select-none opacity-40 blur-[2px] dark:opacity-25"
->>>>>>> 06ab3e0c
               aria-hidden="true"
             >
               0
             </span>
             <svg
-<<<<<<< HEAD
-              class="absolute top-0 left-0 -z-1"
-=======
               class="-z-1 absolute top-0 left-0"
->>>>>>> 06ab3e0c
               viewBox="0 0 88.975 79.46"
               // @ts-ignore
               xml:space="preserve"
@@ -95,21 +71,13 @@
           <span class="relative" style="left: -5px; top: -41px;">
             4
             <span
-<<<<<<< HEAD
-              class="absolute top-[58%] left-0 -scale-y-100 mask-image-[linear-gradient(to_bottom,transparent_95px,#000)] opacity-40 dark:opacity-25 blur-[2px] block select-none pointer-events-none"
-=======
               class="mask-image-[linear-gradient(to_bottom,transparent_95px,#000)] pointer-events-none absolute top-[58%] left-0 block -scale-y-100 select-none opacity-40 blur-[2px] dark:opacity-25"
->>>>>>> 06ab3e0c
               aria-hidden="true"
             >
               4
             </span>
             <svg
-<<<<<<< HEAD
-              class="absolute top-0 left-0 -z-1"
-=======
               class="-z-1 absolute top-0 left-0"
->>>>>>> 06ab3e0c
               viewBox="0 0 88.975 79.46"
               // @ts-ignore
               xml:space="preserve"
@@ -125,11 +93,7 @@
           </span>
         </div>
       </div>
-<<<<<<< HEAD
-      <div class="flex justify-center mt-24">
-=======
       <div class="mt-24 flex justify-center">
->>>>>>> 06ab3e0c
         <A href="/" class="flex items-center gap-4 py-2 px-4 hover:opacity-70">
           <svg
             xmlns="http://www.w3.org/2000/svg"
